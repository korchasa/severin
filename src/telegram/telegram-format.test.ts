--- conflicted
+++ resolved
@@ -66,33 +66,8 @@
   );
 });
 
-<<<<<<< HEAD
-Deno.test("markdownToTelegramMarkdownV2 - escaped backslash handling", () => {
-  const input = "Path\\to\\file and _italic_";
-  const out = markdownToTelegramMarkdownV2(input);
-  assertEquals(out, "Path\\to\\file and _italic_"); // Backslashes get escaped
-});
-
-Deno.test("markdownToTelegramMarkdownV2 - LLM response with partial escaping", () => {
-  // Test case for the reported bug: LLM generates partially escaped text
-  const input =
-    "*Диагностика (read-only):*\nВ информации о процессоре сервера указано: Intel\\(R\\) Core\\(TM\\) i3\\-8100T CPU @ 3\\.10GHz \\(4 cores\\).\n\n\\-\\-\\-\n\n*Ответ:*\nНа сервере 4 физических ядра процессора\\.";
-  const out = markdownToTelegramMarkdownV2(input);
-  // Should preserve existing Telegram formatting and escapes, escape unescaped special chars
-  assertEquals(
-    out,
-    "*Диагностика \\(read\\-only\\):*\nВ информации о процессоре сервера указано: Intel\\(R\\) Core\\(TM\\) i3\\-8100T CPU @ 3\\.10GHz \\(4 cores\\)\\.\n\n\\-\\-\\-\n\n*Ответ:*\nНа сервере 4 физических ядра процессора\\.",
-  ); // Note: period gets escaped
-});
-
-Deno.test("markdownToTelegramMarkdownV2 - mixed escaped and unescaped parentheses", () => {
-  const input = "Text with \\(escaped\\) and (unescaped) parentheses";
-  const out = markdownToTelegramMarkdownV2(input);
-  assertEquals(out, "Text with \\(escaped\\) and \\(unescaped\\) parentheses");
-=======
 Deno.test("markdownToTelegramHTML - unclosed italic is converted", () => {
   const input = "Text with _unclosed italic";
   const out = markdownToTelegramHTML(input);
   assertEquals(out, "Text with <i>unclosed italic</i>");
->>>>>>> 034ca3b3
 });